apply plugin: 'com.android.application'

android {
    compileSdkVersion 28
    defaultConfig {
        applicationId "fr.dogeo.osmgo"
        minSdkVersion 21
        targetSdkVersion 29
<<<<<<< HEAD
        versionCode 12046
        versionName "0.12.3"
=======
        versionCode 12047
        versionName "0.12.4"
>>>>>>> 50722102
        testInstrumentationRunner "android.support.test.runner.AndroidJUnitRunner"
    }
    buildTypes {
        release {
            minifyEnabled false
            proguardFiles getDefaultProguardFile('proguard-android.txt'), 'proguard-rules.pro'
        }
    }
}

repositories {
    maven {
        url  "https://dl.bintray.com/ionic-team/capacitor"
    }
    flatDir{
        dirs '../capacitor-cordova-android-plugins/src/main/libs', 'libs'
    }
}

dependencies {
    implementation fileTree(include: ['*.jar'], dir: 'libs')
    implementation 'com.android.support:appcompat-v7:28.0.0'
    implementation project(':capacitor-android')
    testImplementation 'junit:junit:4.12'
    androidTestImplementation 'com.android.support.test:runner:1.0.2'
    androidTestImplementation 'com.android.support.test.espresso:espresso-core:3.0.2'
    implementation project(':capacitor-cordova-android-plugins')
}

apply from: 'capacitor.build.gradle'

// try {
//     def servicesJSON = file('google-services.json')
//     if (servicesJSON.text) {
//         apply plugin: 'com.google.gms.google-services'
//     }
// } catch(Exception e) {
    logger.warn("google-services.json not found, google-services plugin not applied. Push Notifications won't work")
// }<|MERGE_RESOLUTION|>--- conflicted
+++ resolved
@@ -6,13 +6,8 @@
         applicationId "fr.dogeo.osmgo"
         minSdkVersion 21
         targetSdkVersion 29
-<<<<<<< HEAD
-        versionCode 12046
-        versionName "0.12.3"
-=======
         versionCode 12047
         versionName "0.12.4"
->>>>>>> 50722102
         testInstrumentationRunner "android.support.test.runner.AndroidJUnitRunner"
     }
     buildTypes {
