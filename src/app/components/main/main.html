--- conflicted
+++ resolved
@@ -30,23 +30,15 @@
 			</ion-fab-button>
 		</ion-fab>
 
-<<<<<<< HEAD
-		<ion-fab *ngIf=" !(mapService.isProcessing | async)" style="left: 0; bottom: 0;  margin:6px;" >
-=======
+		<ion-fab *ngIf="!loadingData" style="left: 0; bottom: 34px;  margin:6px;" >
 		<!-- Bottom left button to get data from OSM -->
-		<ion-fab *ngIf="!loadingData" style="left: 0; bottom: 34px;  margin:6px;" >
->>>>>>> 4d7ab6d5
 			<ion-fab-button tappable  (click)="loadData()" arrow="true" event="press" [disabled]="configService.currentZoom < 14">
 				<ion-icon *ngIf="!(mapService.isProcessing | async)" name="refresh"></ion-icon>
 				<ion-spinner *ngIf="mapService.isProcessing | async" ></ion-spinner>
 			</ion-fab-button>
 		</ion-fab> 
-<<<<<<< HEAD
-		<ion-fab *ngIf="mapService.isProcessing | async" style="left: 0; bottom: 0;  margin:6px;" >
-=======
+		<ion-fab *ngIf="mapService.isProcessing | async" style="left: 0; bottom: 34px;  margin:6px;" >
 		<!-- Bottom left button to get data from OSM with state loading -->
-		<ion-fab *ngIf="loadingData" style="left: 0; bottom: 34px;  margin:6px;" >
->>>>>>> 4d7ab6d5
 			<ion-fab-button  disabled>
 				<ion-spinner ></ion-spinner>
 			</ion-fab-button>
