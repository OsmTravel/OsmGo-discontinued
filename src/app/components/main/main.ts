import { Component, NgZone, AfterViewInit } from '@angular/core';
import {
  NavController, MenuController,
  ModalController, ToastController, Platform, AlertController, LoadingController
} from '@ionic/angular';


import { OsmApiService } from '../../services/osmApi.service';
import { TagsService } from '../../services/tags.service';
import { MapService } from '../../services/map.service';
import { DataService } from '../../services/data.service';
import { LocationService } from '../../services/location.service';
import { AlertService } from '../../services/alert.service';
import { ConfigService } from '../../services/config.service';
import { ModalsContentPage } from '../modal/modal';

import { timer } from 'rxjs';
import { Router, NavigationEnd } from '@angular/router';
import { TranslateService } from '@ngx-translate/core';

import { SwUpdate } from '@angular/service-worker';
import { StatesService } from 'src/app/services/states.service';

import { Plugins } from '@capacitor/core';

const { App } = Plugins;

@Component({
  templateUrl: './main.html',
  selector: 'main',
  styleUrls: ['./main.scss']
})

export class MainPage implements AfterViewInit {
  modalIsOpen = false;
  menuIsOpen = false;
  newVersion = false;

  authType = this.platform.platforms().includes('hybrid') ? 'basic' : 'oauth'

  constructor(public navCtrl: NavController,
    private platform: Platform,
    public modalCtrl: ModalController,
    public toastCtrl: ToastController,
    public menuCtrl: MenuController,
    public osmApi: OsmApiService,
    public tagsService: TagsService,
    public mapService: MapService,
    public dataService: DataService,
    public locationService: LocationService,
    public alertService: AlertService,
    public configService: ConfigService,

    private alertCtrl: AlertController,
    private _ngZone: NgZone,
    private router: Router,
    private translate: TranslateService,
    public loadingController: LoadingController,
    private swUpdate: SwUpdate,
    public statesService: StatesService
  ) {



    this.router.events.subscribe((e) => {

      if (e instanceof NavigationEnd) {
        if (e['urlAfterRedirects'] === '/main') {
          this.configService.freezeMapRenderer = false;
          // la carte ne detect pas toujours le changement de taille du DOM...
          if (this.mapService.map) {
            timer(300).subscribe(t => {
              this.mapService.map.resize();
            });
          }

        } else {
          this.configService.freezeMapRenderer = true;
        }
      }
    });

    mapService.eventShowModal.subscribe(async (_data) => {
      this.configService.freezeMapRenderer = true;
      const newPosition = (_data.newPosition) ? _data.newPosition : false;


      const modal = await this.modalCtrl.create({
        component: ModalsContentPage,
        componentProps: { type: _data.type, data: _data.geojson, newPosition: newPosition, origineData: _data.origineData }
      });
      await modal.present();
      this.modalIsOpen = true;

      modal.onDidDismiss().then(d => {
        this.modalIsOpen = false;
        const data = d.data;
        console.log(data);
        this.configService.freezeMapRenderer = false;
        if (data) {
          if (data['type'] === 'Move') {
            this.mapService.eventMoveElement.emit(data);
          }
          if (data['redraw']) {
            timer(50).subscribe(t => {
              this.mapService.eventMarkerReDraw.emit(this.dataService.getGeojson());
              this.mapService.eventMarkerChangedReDraw.emit(this.dataService.getGeojsonChanged());
            });
          }
        }
      });

    });


    this.alertService.eventNewAlert.subscribe(alert => {
      this.presentToast(alert);
    });


  }

  ngOnInit(): void {
    // sync user and isAuth

    this.swUpdate.available.subscribe(event => {
      this.newVersion = true;
    });
  }

  openMenu() {
    this.configService.freezeMapRenderer = true;
    this.menuIsOpen = true;
    // history.pushState({menu:'open'}, 'menu')
  }

  closeMenu() {
    this.configService.freezeMapRenderer = false;
    this.menuIsOpen = false;
  }

  onMapResized(e) {
    if (this.mapService.map) {
      this.mapService.map.resize();
    }

  }



  presentConfirm() {
    this.alertCtrl.create({
      header: this.translate.instant('MAIN.EXIT_CONFIRM_HEADER'),
      message: this.translate.instant('MAIN.EXIT_CONFIRM_MESSAGE'),
      buttons: [
        {
          text: this.translate.instant('SHARED.NO'),
          role: 'cancel',
          handler: () => {

          }
        },
        {
          text: this.translate.instant('SHARED.YES'),
          handler: () => {
            window.navigator['app'].exitApp();
          }
        }
      ]
    }).then(alert => {
      alert.present();
    });

  }

  loadData() {
    // L'utilisateur charge les données, on supprime donc le tooltip
    this._ngZone.run(() => {
      this.alertService.displayToolTipRefreshData = false;
      this.mapService.loadingData = true;
    });


    const bbox: any = this.mapService.getBbox();
    this.osmApi.getDataFromBbox(bbox)
      .subscribe(data => { // data = geojson a partir du serveur osm

      },
        err => {
          this.mapService.loadingData = false;
          console.log(err);
          this.presentToast(err);
        });
  }


  presentToast(message) {
    this.toastCtrl.create({
      message: message,
      position: 'top',
      duration: 4000,
      showCloseButton: true,
      closeButtonText: 'X'
    })
      .then(toast => {
        toast.present();
      });

  }

  ngAfterViewInit() {

    // TODO: Dirty... use rxjs mergemap ?

    this.configService.getI18nConfig$().subscribe(async i18nConfig => {

    // TODO: From config File ...
    i18nConfig['tags'] = [ 
      { 'code': "en", "label": "english" },
      { 'code': "fr", "label": "français" } ,
      { 'code': "de", "label": "de" } 
    ]

    i18nConfig['country'] = [
        { "code": "FR", "name": "France" },
        { "code": "GB", "name": "United Kingdom of Great Britain and Northern Ireland" },
        { "code": "DE", "name": "Germany" }
        ]

      this.configService.i18nConfig = i18nConfig;
      const e = await this.configService.loadConfig(i18nConfig)
<<<<<<< HEAD

      // TODO: only WEB ?
      this.osmApi.initAuth();
      if (e.user_info.type === 'oauth') {
=======
      console.log('authType : ', this.authType);
      if (this.authType == 'oauth'){
        this.osmApi.initAuth();
>>>>>>> 50722102
        if (!this.osmApi.isAuthenticated() || !this.configService.getUserInfo().connected) {
          this.osmApi.logout()
        }
      }

      this.translate.use(this.configService.config.languageUi);

      // TODO: switchmap
      this.tagsService.loadLastTagAdded$().subscribe()
      this.tagsService.loadBookMarks$().subscribe()

      this.tagsService.loadTagsAndPresets$()
        .subscribe(async e => {

          // const missingIcons: string[] = await this.iconService.getMissingSpirtes();

          // if (missingIcons.length > 0) {
          //   const loading = await this.loadingController.create({
          //     message: this.translate.instant('MAIN.CREATING_MISSING_ICONS')
          //   });
          //   await loading.present();
          //   const missingSprites: string[] = await this.iconService.getMissingSpirtes();
          //   for (let missIcon of missingSprites) {

          //     let uriIcon = await this.iconService.generateMarkerByIconId(missIcon)
          //     this.dataService.addIconCache(missIcon, uriIcon)

          //   }
          //   loading.dismiss();
          // }
        });

      this.mapService.eventDomMainReady.emit(document.getElementById('map'));



    });



    this.alertService.eventDisplayToolTipRefreshData.subscribe(async e => {

      const toast = await this.toastCtrl.create({
        position: 'bottom',
        message: this.translate.instant('MAIN.LOAD_BBOX'),
        showCloseButton: true,
        duration: 6000,
        closeButtonText: 'Ok'
      });
      toast.present();
      toast.onDidDismiss().then(ev => {
        if (ev.role === 'cancel') {
          if (this.mapService.map && this.mapService.map.getZoom() > 16) {
            this.loadData();
          }
        }
      });
    });



    window.addEventListener('load', (e) => {
      window.history.pushState({ noBackExitsApp: true }, '')
    })

    window.addEventListener('popstate', (e) => {
      if (this.menuIsOpen) {
        window.history.pushState({ noBackExitsApp: true }, '')
        this.closeMenu();
      } else if (this.modalIsOpen) {
        window.history.pushState({ noBackExitsApp: true }, '')
        this.modalCtrl.dismiss();
      } else {
        window.history.pushState({ noBackExitsApp: true }, '')
      }
    })

  }

  exitApp() {
    App.exitApp()
  }
}<|MERGE_RESOLUTION|>--- conflicted
+++ resolved
@@ -229,16 +229,9 @@
 
       this.configService.i18nConfig = i18nConfig;
       const e = await this.configService.loadConfig(i18nConfig)
-<<<<<<< HEAD
-
-      // TODO: only WEB ?
-      this.osmApi.initAuth();
-      if (e.user_info.type === 'oauth') {
-=======
       console.log('authType : ', this.authType);
       if (this.authType == 'oauth'){
         this.osmApi.initAuth();
->>>>>>> 50722102
         if (!this.osmApi.isAuthenticated() || !this.configService.getUserInfo().connected) {
           this.osmApi.logout()
         }
