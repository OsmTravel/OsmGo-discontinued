<ion-header  color="primary" >
  <ion-toolbar  color="primary">
      <ion-buttons style="min-width: 32px;" (click)="navCtrl.back()" slot="primary"> 
          <ion-icon name="arrow-back"></ion-icon> 
       </ion-buttons>
    <ion-title>
      {{'ABOUT.ABOUT' | translate}}
    </ion-title>
  </ion-toolbar>
</ion-header>


<ion-content class="ion-padding">
  <ion-card (tap)="tap($event)" >
<<<<<<< HEAD
    <ion-card-header> OSM Go!</ion-card-header>
    <ion-card-content>
      Version {{ configService.getAppVersion().appVersionNumber}}
=======
    <ion-card-header>OSM Go!</ion-card-header>
    <ion-card-content>
      {{'ABOUT.VERSION' | translate}} {{configService.getAppVersion().appVersionNumber}}
>>>>>>> c290bfc3
    </ion-card-content>
  </ion-card>

  <ion-card>
    <ion-card-content>
<<<<<<< HEAD
      {{'ABOUT.DATA' | translate }} © OpenStreetMap contributors<br> 
     <!-- Ortophoto : <a href="http://openstreetmap.fr/f/2016.05.20_OSM-FR_IGN_Ortho.pdf" target="_blank">IGN</a>  -->
=======
      {{'ABOUT.DATA' | translate}} {{'ABOUT.OSM_CONTRIBUTORS' | translate}}
      <!-- Ortophoto : <a href="http://openstreetmap.fr/f/2016.05.20_OSM-FR_IGN_Ortho.pdf" target="_blank">IGN</a>  -->
>>>>>>> c290bfc3
    </ion-card-content>
  </ion-card>

  <ion-card>
    
    <ion-card-content> 
<<<<<<< HEAD
      <a href="https://github.com/DoFabien/OsmGo" target="_blank">GitHub</a> 
=======
      <a href="https://github.com/DoFabien/OsmGo" target="_blank">GitHub</a>
>>>>>>> c290bfc3
    </ion-card-content>
  </ion-card>
 
</ion-content><|MERGE_RESOLUTION|>--- conflicted
+++ resolved
@@ -12,38 +12,23 @@
 
 <ion-content class="ion-padding">
   <ion-card (tap)="tap($event)" >
-<<<<<<< HEAD
-    <ion-card-header> OSM Go!</ion-card-header>
-    <ion-card-content>
-      Version {{ configService.getAppVersion().appVersionNumber}}
-=======
     <ion-card-header>OSM Go!</ion-card-header>
     <ion-card-content>
       {{'ABOUT.VERSION' | translate}} {{configService.getAppVersion().appVersionNumber}}
->>>>>>> c290bfc3
     </ion-card-content>
   </ion-card>
 
   <ion-card>
     <ion-card-content>
-<<<<<<< HEAD
-      {{'ABOUT.DATA' | translate }} © OpenStreetMap contributors<br> 
-     <!-- Ortophoto : <a href="http://openstreetmap.fr/f/2016.05.20_OSM-FR_IGN_Ortho.pdf" target="_blank">IGN</a>  -->
-=======
       {{'ABOUT.DATA' | translate}} {{'ABOUT.OSM_CONTRIBUTORS' | translate}}
       <!-- Ortophoto : <a href="http://openstreetmap.fr/f/2016.05.20_OSM-FR_IGN_Ortho.pdf" target="_blank">IGN</a>  -->
->>>>>>> c290bfc3
     </ion-card-content>
   </ion-card>
 
   <ion-card>
     
     <ion-card-content> 
-<<<<<<< HEAD
-      <a href="https://github.com/DoFabien/OsmGo" target="_blank">GitHub</a> 
-=======
       <a href="https://github.com/DoFabien/OsmGo" target="_blank">GitHub</a>
->>>>>>> c290bfc3
     </ion-card-content>
   </ion-card>
  
