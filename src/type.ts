import { Point } from '@turf/turf'
import {
    Feature,
    FeatureCollection,
    Geometry,
    LineString,
    MultiLineString,
    MultiPoint,
} from 'geojson'
import { Marker } from 'maplibre-gl'
import { MultiPolygon, Polygon } from 'martinez-polygon-clipping'

/**
 * Osm Go! specific geojson feature collection.
 *
 * All contained features have a specific set of feature properties and any
 * possible geometry.
 */
export type OsmGoFeatureCollection = FeatureCollection<
    Geometry,
    FeatureProperties
>
/**
 * Osm Go! specific geojson feature.
 *
 * Contains a specific set of features and any possible geometry.
 */
export type OsmGoFeature<G extends Geometry = Geometry> = Feature<
    G,
    FeatureProperties
>

/**
 * Osm Go! specific geojson feature properties.
 */
export interface FeatureProperties {
    /** Color of the marker as a hexadecimal string */
    hexColor: string
    /** Config marker icon or empty string. */
    icon: string
    id: number
    /** Identifier of the marker in the form "<shape>-<color>-<icon>" */
    marker: string
    /**
     * Meta information about the last change of the feature, e.g. timestamp and
     * author information.
     */
    meta: MetaData
    primaryTag: PrimaryTag
    tags: any
    type: string
    way_geometry?: Geometry
    /** If true, the node is used by a way, otherwise false. */
    usedByWays?: boolean
    /**
     * Contains the original data of a feature in case it has been modified.
     * Needed to revert changes in case the user decides to undo her changes.
     */
    originalData: OsmGoFeature | null
    /** Type of change by the user */
    changeType?: OsmGoChangeType
}

/**
 * Identifier for any operation that changes the underlying geojson data of an
 * object.
 */
export type OsmGoChangeType = 'Create' | 'Update' | 'Delete'

export interface PrimaryTag {
    key: string
    value: string | number
}

interface MetaData {
    changeset: string
    timestamp: string
    uid: string
    user: string
    version: number
}

export interface Tag {
    key: string
    value: string | number
    isDefaultValue?: boolean
    preset?: any
}

export interface PresetOption {
    lbl: any
    v: string
}

export interface Preset {
    key: string
    lbl: any
    options?: PresetOption[]
    type: string
    placeholder?: string
    snake_case?: boolean
    _id: string
    optionsFromJson?: string
}

export interface TagConfig {
    key: string
    icon: string
    markerColor: string
    presets: string[]
    lbl?: any
    terms?: any
    description?: any
    geometry: string[]
    iDRef?: string
    tags: any
    moreFields?: string[]
    id: string
    isUserTag?: boolean
}

export type FeatureIdSource = 'data' | 'data_changed'

<<<<<<< HEAD
export type MapMode = 'Read' | 'Create' | 'Update' | 'Delete' // FIXME: @dotcs Is this valid?

export class OsmGoMarker<T = any> extends Marker {
    id: string
    data: T
}

export type JsonSprites = Record<string, Sprite>

export interface Sprite {
    x: number
    y: number
    width: number
    height: number
    pixelRatio: number
}

/** List of tags as found in `src/assets/tagsAndPresets/tags.json` */
export interface TagsJson {
    primaryKeys: string[]
    tags: TagConfig[]
}

export interface CompassHeading {
    magneticHeading: number
    trueHeading: number
    headingAccuracy: null
    timestamp: number
}

export interface EventShowModal {
    type: MapMode
    geojson: Feature<Point | MultiPoint | LineString | MultiLineString>
    newPosition?: boolean
    origineData: FeatureIdSource
=======
/**
 * ISO 3166-1 numeric and alpha-2 country codes of a country.
 *
 * See: https://www.iban.com/country-codes
 * See: https://en.wikipedia.org/wiki/ISO_3166-1_numeric
 */
export interface CountryCode {
    /** Human readable country name. */
    name: string
    /** Alpha-2 country code. */
    code: string
    /** Numeric ISO 3166-1 country code */
    'country-code': string
>>>>>>> 20110a3e
}<|MERGE_RESOLUTION|>--- conflicted
+++ resolved
@@ -121,7 +121,6 @@
 
 export type FeatureIdSource = 'data' | 'data_changed'
 
-<<<<<<< HEAD
 export type MapMode = 'Read' | 'Create' | 'Update' | 'Delete' // FIXME: @dotcs Is this valid?
 
 export class OsmGoMarker<T = any> extends Marker {
@@ -157,7 +156,8 @@
     geojson: Feature<Point | MultiPoint | LineString | MultiLineString>
     newPosition?: boolean
     origineData: FeatureIdSource
-=======
+}
+
 /**
  * ISO 3166-1 numeric and alpha-2 country codes of a country.
  *
@@ -171,5 +171,4 @@
     code: string
     /** Numeric ISO 3166-1 country code */
     'country-code': string
->>>>>>> 20110a3e
 }